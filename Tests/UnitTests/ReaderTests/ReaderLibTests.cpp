//
// Copyright (c) Microsoft. All rights reserved.
// Licensed under the MIT license. See LICENSE.md file in the project root for full license information.
//

#include "stdafx.h"

#include "BlockRandomizer.h"
#include "DataDeserializer.h"

using namespace Microsoft::MSR::CNTK;

namespace Microsoft { namespace MSR { namespace CNTK { namespace Test {

BOOST_AUTO_TEST_SUITE(ReaderLibTests)

class MockChunk : public Chunk
{
private:
    size_t m_chunkBegin;
    size_t m_chunkEnd;
    std::vector<float>& m_data;
    TensorShapePtr m_sampleLayout;

public:
    MockChunk(size_t chunkBegin, size_t chunkEnd, std::vector<float>& data)
        : m_chunkBegin(chunkBegin),
          m_chunkEnd(chunkEnd),
          m_data(data),
          m_sampleLayout(std::make_shared<TensorShape>(1))
    {
        assert(chunkBegin <= chunkEnd);
        assert(chunkEnd <= data.size());
    }

    std::vector<SequenceDataPtr> GetSequence(const size_t& sequenceId) override
    {
        assert(m_chunkBegin <= sequenceId);
        assert(sequenceId < m_chunkEnd);

        auto data = std::make_shared<DenseSequenceData>();
        data->m_data = &m_data[sequenceId];
        data->m_numberOfSamples = 1;
        data->m_sampleLayout = m_sampleLayout;

        return std::vector<SequenceDataPtr>{data};
    }

    ~MockChunk() override {};
};

class MockDeserializer : public IDataDeserializer
{
private:

    size_t m_numChunks;
    size_t m_numSequencesPerChunk;
    std::vector<SequenceDescription> m_descriptions;
    std::vector<float>& m_data;

    SequenceDescriptions m_sequenceDescriptions;

public:
    MockDeserializer(size_t numChunks, size_t numSequencesPerChunks, std::vector<float>& data)
        : m_numChunks(numChunks),
          m_numSequencesPerChunk(numSequencesPerChunks),
          m_data(data)
    {
        size_t numSequences = numChunks * numSequencesPerChunks;
        m_descriptions.reserve(numSequences);
        m_sequenceDescriptions.reserve(numSequences);
        assert(data.size() == numSequences);

        for (size_t i = 0; i < numSequences; i++)
        {
            m_descriptions.push_back(SequenceDescription {
                i,
                1,
                i / numSequencesPerChunks,
                true,
                { std::wstring(L""), i }
            });
            m_sequenceDescriptions.push_back(&m_descriptions[i]);
        }
    };

    std::vector<StreamDescriptionPtr> GetStreamDescriptions() const override
    {
        std::vector<StreamDescriptionPtr> result;
        return result;
    }

    const SequenceDescriptions& GetSequenceDescriptions() const override
    {
        return m_sequenceDescriptions;
    }

    virtual ChunkPtr GetChunk(size_t chunkId) override
    {
        assert(chunkId < m_numChunks);
        size_t chunkBegin = chunkId * m_numSequencesPerChunk;
        size_t chunkEnd = chunkBegin + m_numSequencesPerChunk;
        std::shared_ptr<Chunk> chunk = std::make_shared<MockChunk>(chunkBegin, chunkEnd, m_data);
        return chunk;

    }

    virtual const SequenceDescription* GetSequenceDescriptionByKey(const KeyType&) override
    {
        throw std::logic_error("Not implemented");
    }

<<<<<<< HEAD
    MockDeserializer(const MockDeserializer&) = delete;
    MockDeserializer& operator=(const MockDeserializer&) = delete;

=======
    virtual size_t GetTotalNumberOfChunks() override 
    {
        throw std::logic_error("Not implemented");
    }
>>>>>>> 115b60bf
};

BOOST_AUTO_TEST_CASE(BlockRandomizerInstantiate)
{
    std::vector<float> data;
    auto mockDeserializer = std::make_shared<MockDeserializer>(0, 0, data);

    auto randomizer = std::make_shared<BlockRandomizer>(0, SIZE_MAX, mockDeserializer);
}

BOOST_AUTO_TEST_CASE(BlockRandomizerOneEpoch)
{
    std::vector<float> data { 0.0, 1.0, 2.0, 3.0, 4.0, 5.0, 6.0, 7.0, 8.0, 9.0 };
    auto mockDeserializer = std::make_shared<MockDeserializer>(5, 2, data);

    auto randomizer = std::make_shared<BlockRandomizer>(0, SIZE_MAX, mockDeserializer);

    EpochConfiguration epochConfiguration;
    epochConfiguration.m_numberOfWorkers = 1;
    epochConfiguration.m_workerRank = 0;
    epochConfiguration.m_minibatchSizeInSamples = 0;
    epochConfiguration.m_totalEpochSizeInSamples = 10;
    epochConfiguration.m_epochIndex = 0;
    randomizer->StartEpoch(epochConfiguration);

    std::vector<float> expected { 3.0, 4.0, 1.0, 8.0, 0.0, 5.0, 9.0, 6.0, 7.0, 2.0 };
    std::vector<float> actual;
    for (int i = 0; i < 11; i++)
    {
        Sequences sequences = randomizer->GetNextSequences(1);
        BOOST_CHECK_EQUAL(sequences.m_data.size(), 1 - (i / 10));
        if (i < 10)
        {
            auto data = reinterpret_cast<DenseSequenceData&>(*sequences.m_data[0][0]);
            BOOST_CHECK_EQUAL(data.m_numberOfSamples, 1);
            actual.push_back(*((float*)data.m_data));

        }
        BOOST_CHECK_EQUAL(sequences.m_endOfEpoch, (9 <= i));
    }
    BOOST_CHECK_EQUAL_COLLECTIONS(expected.begin(), expected.end(),
                                  actual.begin(), actual.end());
}

BOOST_AUTO_TEST_CASE(BlockRandomizerOneEpochLegacyRandomization)
{
    std::vector<float> data { 0.0, 1.0, 2.0, 3.0, 4.0, 5.0, 6.0, 7.0, 8.0, 9.0 };
    auto mockDeserializer = std::make_shared<MockDeserializer>(5, 2, data);

    auto randomizer = std::make_shared<BlockRandomizer>(0,
                                                        SIZE_MAX,
                                                        mockDeserializer,
                                                        BlockRandomizer::DistributionMode::sequences_strides,
                                                        true);

    EpochConfiguration epochConfiguration;
    epochConfiguration.m_numberOfWorkers = 1;
    epochConfiguration.m_workerRank = 0;
    epochConfiguration.m_minibatchSizeInSamples = 0;
    epochConfiguration.m_totalEpochSizeInSamples = 10;
    epochConfiguration.m_epochIndex = 0;
    randomizer->StartEpoch(epochConfiguration);

    std::vector<float> expected { 9.0, 4.0, 1.0, 2.0, 0.0, 5.0, 3.0, 6.0, 7.0, 8.0 };
    std::vector<float> actual;
    for (int i = 0; i < 11; i++)
    {
        Sequences sequences = randomizer->GetNextSequences(1);
        BOOST_CHECK_EQUAL(sequences.m_data.size(), 1 - (i / 10));
        if (i < 10)
        {
            auto data = reinterpret_cast<DenseSequenceData&>(*sequences.m_data[0][0]);
            BOOST_CHECK_EQUAL(data.m_numberOfSamples, 1);
            actual.push_back(*((float*)data.m_data));

        }
        BOOST_CHECK_EQUAL(sequences.m_endOfEpoch, (9 <= i));
    }
    BOOST_CHECK_EQUAL_COLLECTIONS(expected.begin(), expected.end(),
                                  actual.begin(), actual.end());
}

BOOST_AUTO_TEST_SUITE_END()

} } } }<|MERGE_RESOLUTION|>--- conflicted
+++ resolved
@@ -110,16 +110,13 @@
         throw std::logic_error("Not implemented");
     }
 
-<<<<<<< HEAD
+    virtual size_t GetTotalNumberOfChunks() override 
+    {
+        throw std::logic_error("Not implemented");
+    }
+
     MockDeserializer(const MockDeserializer&) = delete;
     MockDeserializer& operator=(const MockDeserializer&) = delete;
-
-=======
-    virtual size_t GetTotalNumberOfChunks() override 
-    {
-        throw std::logic_error("Not implemented");
-    }
->>>>>>> 115b60bf
 };
 
 BOOST_AUTO_TEST_CASE(BlockRandomizerInstantiate)
